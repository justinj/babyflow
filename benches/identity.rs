--- conflicted
+++ resolved
@@ -151,21 +151,14 @@
 
 fn criterion_spinach(c: &mut Criterion) {
     c.bench_function("spinach", |b| {
-<<<<<<< HEAD
-        b.to_async(tokio::runtime::Runtime::new().unwrap())
-            .iter(|| benchmark_spinach(NUM_INTS));
-    });
-}
-
-fn benchmark_timely(c: &mut Criterion) {
-=======
-        b.to_async(tokio::runtime::Builder::new_current_thread().build().unwrap())
-            .iter(|| {
-                benchmark_spinach(NUM_INTS)
-            });
-    });
-}
-
+        b.to_async(
+            tokio::runtime::Builder::new_current_thread()
+                .build()
+                .unwrap(),
+        )
+        .iter(|| benchmark_spinach(NUM_INTS));
+    });
+}
 
 fn benchmark_spinach_chunks(num_ints: usize) -> impl std::future::Future {
     use spinach::comp::Comp;
@@ -176,26 +169,24 @@
     impl spinach::func::unary::Morphism for MyMorphism {
         type InLatRepr = MyLatRepr;
         type OutLatRepr = MyLatRepr;
-        fn call<Y: spinach::hide::Qualifier>(&self, item: spinach::hide::Hide<Y, Self::InLatRepr>) -> spinach::hide::Hide<Y, Self::OutLatRepr> {
+        fn call<Y: spinach::hide::Qualifier>(
+            &self,
+            item: spinach::hide::Hide<Y, Self::InLatRepr>,
+        ) -> spinach::hide::Hide<Y, Self::OutLatRepr> {
             item.map(black_box)
         }
     }
 
-
     let data: Vec<_> = (0..num_ints).collect();
     let chunks: Vec<Vec<Vec<_>>> = data
         .chunks(100 * 100)
-        .map(|chunk| chunk
-            .iter()
-            .copied()
-            .collect())
-        .map(|chunk_vec: Vec<_>| chunk_vec
-            .chunks(100)
-            .map(|chunk| chunk
-                .iter()
-                .copied()
-                .collect())
-            .collect())
+        .map(|chunk| chunk.iter().copied().collect())
+        .map(|chunk_vec: Vec<_>| {
+            chunk_vec
+                .chunks(100)
+                .map(|chunk| chunk.iter().copied().collect())
+                .collect()
+        })
         .collect();
 
     let local = tokio::task::LocalSet::new();
@@ -218,16 +209,16 @@
 
 fn criterion_spinach_chunks(c: &mut Criterion) {
     c.bench_function("spinach (size 10_000 chunks in 100 tasks)", |b| {
-        b.to_async(tokio::runtime::Builder::new_current_thread().build().unwrap())
-            .iter(|| {
-                benchmark_spinach_chunks(NUM_INTS)
-            });
-    });
-}
-
-
-fn criterion_timely(c: &mut Criterion) {
->>>>>>> a787718b
+        b.to_async(
+            tokio::runtime::Builder::new_current_thread()
+                .build()
+                .unwrap(),
+        )
+        .iter(|| benchmark_spinach_chunks(NUM_INTS));
+    });
+}
+
+fn benchmark_timely(c: &mut Criterion) {
     c.bench_function("timely", |b| {
         b.iter(|| {
             timely::example(|scope| {
@@ -249,17 +240,10 @@
     benchmark_timely,
     benchmark_babyflow,
     criterion_spinach,
-<<<<<<< HEAD
+    criterion_spinach_chunks,
     benchmark_pipeline,
     benchmark_iter,
     benchmark_iter_collect,
     benchmark_raw_copy,
-=======
-    criterion_spinach_chunks,
-    criterion_pipeline,
-    criterion_iter,
-    criterion_iter_collect,
-    criterion_speed_of_light,
->>>>>>> a787718b
 );
 criterion_main!(identity_dataflow);